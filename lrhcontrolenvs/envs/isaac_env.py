# Copyright (C) 2023  Andrea Patrizi (AndrePatri, andreapatrizi1b6e6@gmail.com)
# 
# This file is part of LRHControlEnvs and distributed under the General Public License version 2 license.
# 
# LRHControlEnvs is free software: you can redistribute it and/or modify
# it under the terms of the GNU General Public License as published by
# the Free Software Foundation, either version 2 of the License, or
# (at your option) any later version.
# 
# LRHControlEnvs is distributed in the hope that it will be useful,
# but WITHOUT ANY WARRANTY; without even the implied warranty of
# MERCHANTABILITY or FITNESS FOR A PARTICULAR PURPOSE.  See the
# GNU General Public License for more details.
# 
# You should have received a copy of the GNU General Public License
# along with LRHControlEnvs.  If not, see <http://www.gnu.org/licenses/>.
# 
from isaacsim import SimulationApp

import carb

import os
import signal
import re

import torch
import numpy as np

from typing import Union, Tuple, Dict, List

from EigenIPC.PyEigenIPC import VLevel
from EigenIPC.PyEigenIPC import LogType
from EigenIPC.PyEigenIPC import Journal

from lrhcontrolenvs.utils.math_utils import quat_to_omega, quaternion_difference, rel_vel

from lrhc_control.envs.lrhc_remote_env_base import LRhcEnvBase
from control_cluster_bridge.utilities.math_utils_torch import world2base_frame,world2base_frame3D

class IsaacSimEnv(LRhcEnvBase):

    def __init__(self,
        robot_names: List[str],
        robot_urdf_paths: List[str],
        robot_srdf_paths: List[str],
        jnt_imp_config_paths: List[str],
        n_contacts: List[int],
        cluster_dt: List[float],
        use_remote_stepping: List[bool],
        name: str = "IsaacSimEnv",
        num_envs: int = 1,
        debug = False,
        verbose: bool = False,
        vlevel: VLevel = VLevel.V1,
        n_init_step: int = 0,
        timeout_ms: int = 60000,
        env_opts: Dict = None,
        use_gpu: bool = True,
        dtype: torch.dtype = torch.float32,
        override_low_lev_controller: bool = False):

        super().__init__(name=name,
            robot_names=robot_names,
            robot_urdf_paths=robot_urdf_paths,
            robot_srdf_paths=robot_srdf_paths,
            jnt_imp_config_paths=jnt_imp_config_paths,
            n_contacts=n_contacts,
            cluster_dt=cluster_dt,
            use_remote_stepping=use_remote_stepping,
            num_envs=num_envs,
            debug=debug,
            verbose=verbose,
            vlevel=vlevel,
            n_init_step=n_init_step,
            timeout_ms=timeout_ms,
            env_opts=env_opts,
            use_gpu=use_gpu,
            dtype=dtype,
            override_low_lev_controller=override_low_lev_controller)
        # BaseTask.__init__(self,name=self._name,offset=None)

    def _is_running(self):
        return self._simulation_app.is_running()

    def _pre_setup(self):
        self._backend="torch"
        enable_livestream = self._env_opts["enable_livestream"]
        enable_viewport = self._env_opts["enable_viewport"]
        base_isaac_exp = f'{os.environ["EXP_PATH"]}/omni.isaac.sim.python.lrhcontrolenvs.kit'
        base_isaac_exp_headless = f'{os.environ["EXP_PATH"]}/omni.isaac.sim.python.lrhcontrolenvs.headless.kit'

        experience=base_isaac_exp
        if self._env_opts["headless"]:
            info = f"Will run in headless mode."
            Journal.log(self.__class__.__name__,
                "__init__",
                info,
                LogType.STAT,
                throw_when_excep = True)
            if enable_livestream:
                experience = ""
            elif enable_viewport:
                exception = f"Using viewport is not supported yet."
                Journal.log(self.__class__.__name__,
                    "__init__",
                    exception,
                    LogType.EXCEP,
                    throw_when_excep = True)
            else:
                experience=base_isaac_exp_headless

        self._simulation_app = SimulationApp({"headless": self._env_opts["headless"]}, 
                                            experience=experience)
        # all imports depending on isaac sim kits have to be done after simulationapp
        # from isaacsim.core.tasks.base_task import BaseTask
        self._import_isaac_pkgs()
        info = "Using IsaacSim experience file @ " + experience
        Journal.log(self.__class__.__name__,
            "__init__",
            info,
            LogType.STAT,
            throw_when_excep = True)
        # carb.settings.get_settings().set("/persistent/omnihydra/useSceneGraphInstancing", True)

        if enable_livestream:
            info = "Livestream enabled"
            Journal.log(self.__class__.__name__,
                "__init__",
                info,
                LogType.STAT,
                throw_when_excep = True)
            
            self._simulation_app.set_setting("/app/livestream/enabled", True)
            self._simulation_app.set_setting("/app/window/drawMouse", True)
            self._simulation_app.set_setting("/app/livestream/proto", "ws")
            self._simulation_app.set_setting("/app/livestream/websocket/framerate_limit", 120)
            self._simulation_app.set_setting("/ngx/enabled", False)
            enable_extension("omni.kit.livestream.native")
            enable_extension("omni.services.streaming.manager")
        self._render = (not self._env_opts["headless"]) or enable_livestream or enable_viewport
        self._record = False
        self._world = None
        self._physics_context = None
        self._scene = None
        self._task = None
        self._metadata = None    

        self._robots_art_views = {}
        self._robots_articulations = {}
        self._robots_geom_prim_views = {}
        self.omni_contact_sensors = {}

        self._solver_position_iteration_count=self._env_opts["solver_position_iteration_count"]
        self._solver_velocity_iteration_count=self._env_opts["solver_velocity_iteration_count"]
        self._solver_stabilization_thresh=self._env_opts["stabilization_threshold"]
        self._solver_position_iteration_counts={}
        self._solver_velocity_iteration_counts={}
        self._solver_stabilization_threshs={}
        self._robot_bodynames={}
        self._robot_n_links={}
        self._robot_n_dofs={}
        self._robot_dof_names={}
        self._distr_offset={} # decribed how robots within each env are distributed
        self._spawning_radius=self._env_opts["spawning_radius"] # [m] -> default distance between roots of robots in a single 
        
    def _import_isaac_pkgs(self):
        # we use global, so that we can create the simulation app inside (and so
        # access Isaac's kit) and also expose to all methods the imports
        global World, omni_kit, get_context, UsdLux, Sdf, Gf, UsdPhysics, PhysicsSchemaTools
        global enable_extension, set_camera_view, _urdf, move_prim, GridCloner, prim_utils
        global get_current_stage, Scene, Articulation, rep
        global OmniContactSensors, RlTerrains,OmniJntImpCntrl
        global PhysxSchema, UsdGeom
        global _sensor

        from pxr import PhysxSchema, UsdGeom

        from isaacsim.core.api.world import World
        from omni.usd import get_context
        from pxr import UsdLux, Sdf, Gf, UsdPhysics, PhysicsSchemaTools
        from isaacsim.core.utils.extensions import enable_extension
        from isaacsim.core.utils.viewports import set_camera_view
        import omni.kit as omni_kit
        from isaacsim.asset.importer.urdf import _urdf
        from isaacsim.core.utils.prims import move_prim
        from isaacsim.core.cloner import GridCloner
        import isaacsim.core.utils.prims as prim_utils
        from isaacsim.core.utils.stage import get_current_stage
        from isaacsim.core.api.scenes.scene import Scene
        from isaacsim.core.prims import Articulation
        # import omni.replicator.core as rep
        
        from isaacsim.sensors.physics import IMUSensor

        from lrhcontrolenvs.utils.contact_sensor import OmniContactSensors
        from lrhcontrolenvs.utils.omni_jnt_imp_cntrl import OmniJntImpCntrl
        from lrhcontrolenvs.utils.terrains import RlTerrains

    def _parse_env_opts(self):
        isaac_opts={}
        isaac_opts["envs_ns"]="/World/envs"
        isaac_opts["template_env_ns"]=isaac_opts["envs_ns"] + "/env_0"
        isaac_opts["base_linkname"]="base_link"
        isaac_opts["deduce_base_link"]=False
        isaac_opts["ground_plane_prim_path"]="/World/terrain"
        isaac_opts["physics_prim_path"]="/physicsScene"
        isaac_opts["use_gpu"]=True
        isaac_opts["use_gpu_pipeline"]=True
        isaac_opts["device"]="cuda"
        isaac_opts["is_fixed_base"]=False
        isaac_opts["merge_fixed_jnts"]=True
        isaac_opts["self_collide"]=True
        isaac_opts["sim_device"]="cuda" if isaac_opts["use_gpu"] else "cpu"
        isaac_opts["physics_dt"]=1e-3
        isaac_opts["rendering_dt"]=15*isaac_opts["physics_dt"]
        isaac_opts["static_friction"]=0.5
        isaac_opts["dynamic_friction"]=0.5
        isaac_opts["restitution"]=0.1
        isaac_opts["substeps"]=1 # number of physics steps to be taken for for each rendering step
        isaac_opts["gravity"] = np.array([0.0, 0.0, -9.81])
        isaac_opts["enable_scene_query_support"]=False
        isaac_opts["use_fabric"]=True# Enable/disable reading of physics buffers directly. Default is True.
        isaac_opts["replicate_physics"]=True
        # isaac_opts["worker_thread_count"]=4
        isaac_opts["solver_type"]=1 # 0: PGS, 1:TGS, defaults to TGS. PGS faster but TGS more stable
        isaac_opts["enable_stabilization"]=True
        # isaac_opts["bounce_threshold_velocity"] = 0.2
        # isaac_opts["friction_offset_threshold"] = 0.04
        # isaac_opts["friction_correlation_distance"] = 0.025
        # isaac_opts["enable_sleeping"] = True
        # Per-actor settings ( can override in actor_options )
        isaac_opts["solver_position_iteration_count"] = 4 # defaults to 4
        isaac_opts["solver_velocity_iteration_count"] = 3 # defaults to 1
        isaac_opts["sleep_threshold"] = 0.0 # Mass-normalized kinetic energy threshold below which an actor may go to sleep.
        # Allowed range [0, max_float).
        isaac_opts["stabilization_threshold"] = 1e-5
        # Per-body settings ( can override in actor_options )
        # isaac_opts["enable_gyroscopic_forces"] = True
        # isaac_opts["density"] = 1000 # density to be used for bodies that do not specify mass or density
        # isaac_opts["max_depenetration_velocity"] = 100.0
        # isaac_opts["solver_velocity_iteration_count"] = 1
        # GPU buffers settings
        isaac_opts["gpu_max_rigid_contact_count"] = 512 * 2048
        isaac_opts["gpu_max_rigid_patch_count"] = 80 * 2048
        isaac_opts["gpu_found_lost_pairs_capacity"] = 102400
        isaac_opts["gpu_found_lost_aggregate_pairs_capacity"] = 102400
        isaac_opts["gpu_total_aggregate_pairs_capacity"] = 102400
        # isaac_opts["gpu_max_soft_body_contacts"] = 1024 * 1024
        # isaac_opts["gpu_max_particle_contacts"] = 1024 * 1024
        # isaac_opts["gpu_heap_capacity"] = 64 * 1024 * 1024
        # isaac_opts["gpu_temp_buffer_capacity"] = 16 * 1024 * 1024
        # isaac_opts["gpu_max_num_partitions"] = 8
        isaac_opts["env_spacing"]=10.0
        isaac_opts["spawning_height"]=0.8
        isaac_opts["spawning_radius"]=1.0
        isaac_opts["use_flat_ground"]=True
        isaac_opts["ground_type"]="random"
        isaac_opts["ground_size"]=400
        isaac_opts["terrain_border"]=isaac_opts["ground_size"]
        isaac_opts["contact_prims"] = []
        isaac_opts["sensor_radii"] = 0.1
        isaac_opts["contact_offsets"] = {}
        
        isaac_opts["enable_livestream"] = False
        isaac_opts["enable_viewport"] = False
        isaac_opts["use_diff_vels"] = False

        isaac_opts.update(self._env_opts) # update defaults with provided opts
        isaac_opts["rendering_freq"]=int(isaac_opts["rendering_dt"]/isaac_opts["physics_dt"])
        # isaac_opts["rendering_dt"]=isaac_opts["physics_dt"] # forcing rendering_dt==physics_dt
        # for some mystic reason simulation is infuenced by the rendering dt (why ??????)
        
        # modify things
        isaac_opts["cloning_offset"] = np.array([[0.0, 0.0, isaac_opts["spawning_height"]]]*self._num_envs)
        if not isaac_opts["use_gpu"]: # don't use GPU at all
            isaac_opts["use_gpu_pipeline"]=False
            isaac_opts["device"]="cpu"
            isaac_opts["sim_device"]="cpu"
        else: # use GPU
            if isaac_opts["use_gpu_pipeline"]:
                isaac_opts["device"]="cuda"
                isaac_opts["sim_device"]="cuda"
            else: # cpu pipeline
                isaac_opts["device"]="cpu"
                isaac_opts["sim_device"]="cpu"
                isaac_opts["use_gpu"]=False
        # isaac_opts["sim_device"]=isaac_opts["device"]
        
        # overwrite env opts in case some sim params were missing
        self._env_opts=isaac_opts

        # update device flag based on sim opts
        self._device=isaac_opts["device"]
        self._use_gpu=isaac_opts["use_gpu"]
        
    def _calc_robot_distrib(self):

        import math
        # we distribute robots in a single env. along the 
        # circumference of a circle of given radius
        n_robots = len(self._robot_names)
        offset_baseangle = 2 * math.pi / n_robots
        for i in range(n_robots):
            offset_angle = offset_baseangle * (i + 1) 
            robot_offset_wrt_center = torch.tensor([self._spawning_radius * math.cos(offset_angle), 
                                            self._spawning_radius * math.sin(offset_angle), 0], 
                    device=self._device, 
                    dtype=self._dtype)
            # list with n references to the original tensor
            tensor_list = [robot_offset_wrt_center] * self._num_envs
            self._distr_offset[self._robot_names[i]] = torch.stack(tensor_list, dim=0)

    def _init_world(self):

        self._cloner = GridCloner(spacing=self._env_opts["env_spacing"])
        self._cloner.define_base_env(self._env_opts["envs_ns"])
        prim_utils.define_prim(self._env_opts["template_env_ns"])
        self._envs_prim_paths = self._cloner.generate_paths(self._env_opts["envs_ns"] + "/env", 
                                                self._num_envs)
                
        # parse device based on sim_param settings
        
        info = "Using sim device: " + str(self._env_opts["sim_device"])
        Journal.log(self.__class__.__name__,
            "__init__",
            info,
            LogType.STAT,
            throw_when_excep = True)
        
        self._world = World(
            physics_dt=self._env_opts["physics_dt"], 
            rendering_dt=self._env_opts["physics_dt"],  # == physics dt (rendering is actually done manually by this env)
            backend=self._backend,
            device=str(self._env_opts["sim_device"]),
            physics_prim_path=self._env_opts["physics_prim_path"], 
            set_defaults = False, # set to True to use the defaults settings [physics_dt = 1.0/ 60.0, 
            # stage units in meters = 0.01 (i.e in cms), rendering_dt = 1.0 / 60.0, gravity = -9.81 m / s 
            # ccd_enabled, stabilization_enabled, gpu dynamics turned off, 
            # broadcast type is MBP, solver type is TGS]
            sim_params=self._env_opts
        )

        big_info = "[World] Creating Isaac simulation " + self._name + "\n" + \
            "use_gpu_pipeline: " + str(self._env_opts["use_gpu_pipeline"]) + "\n" + \
            "device: " + str(self._env_opts["sim_device"]) + "\n" +\
            "backend: " + str(self._backend) + "\n" +\
            "integration_dt: " + str(self.physics_dt()) + "\n" + \
            "rendering_dt: " + str(self.rendering_dt()) + "\n" 
        Journal.log(self.__class__.__name__,
            "_init_world",
            big_info,
            LogType.STAT,
            throw_when_excep = True)
        
        # we get the physics context to expose additional low-level ##
        # settings of the simulation
        self._physics_context = self._world.get_physics_context() 
        self._physics_scene_path = self._physics_context.prim_path
        # self._physics_context.enable_gpu_dynamics(True)
        self._physics_context.enable_stablization(True)
        self._physics_scene_prim = self._physics_context.get_current_physics_scene_prim()
        self._solver_type = self._physics_context.get_solver_type()

        if "gpu_max_rigid_contact_count" in self._env_opts:
                self._physics_context.set_gpu_max_rigid_contact_count(self._env_opts["gpu_max_rigid_contact_count"])
        if "gpu_max_rigid_patch_count" in self._env_opts:
                self._physics_context.set_gpu_max_rigid_patch_count(self._env_opts["gpu_max_rigid_patch_count"])
        if "gpu_found_lost_pairs_capacity" in self._env_opts:
                self._physics_context.set_gpu_found_lost_pairs_capacity(self._env_opts["gpu_found_lost_pairs_capacity"])
        if "gpu_found_lost_aggregate_pairs_capacity" in self._env_opts:
                self._physics_context.set_gpu_found_lost_aggregate_pairs_capacity(self._env_opts["gpu_found_lost_aggregate_pairs_capacity"])
        if "gpu_total_aggregate_pairs_capacity" in self._env_opts:
                self._physics_context.set_gpu_total_aggregate_pairs_capacity(self._env_opts["gpu_total_aggregate_pairs_capacity"])
        if "gpu_max_soft_body_contacts" in self._env_opts:
                self._physics_context.set_gpu_max_soft_body_contacts(self._env_opts["gpu_max_soft_body_contacts"])
        if "gpu_max_particle_contacts" in self._env_opts:
                self._physics_context.set_gpu_max_particle_contacts(self._env_opts["gpu_max_particle_contacts"])
        if "gpu_heap_capacity" in self._env_opts:
                self._physics_context.set_gpu_heap_capacity(self._env_opts["gpu_heap_capacity"])
        if "gpu_temp_buffer_capacity" in self._env_opts:
                self._physics_context.set_gpu_temp_buffer_capacity(self._env_opts["gpu_temp_buffer_capacity"])
        if "gpu_max_num_partitions" in self._env_opts:
                self._physics_context.set_gpu_max_num_partitions(self._env_opts["gpu_max_num_partitions"])

        # overwriting defaults
        # self._physics_context.set_gpu_max_rigid_contact_count(2 * self._physics_context.get_gpu_max_rigid_contact_count())
        # self._physics_context.set_gpu_max_rigid_patch_count(2 * self._physics_context.get_gpu_max_rigid_patch_count())
        # self._physics_context.set_gpu_found_lost_pairs_capacity(2 * self._physics_context.get_gpu_found_lost_pairs_capacity())
        # self._physics_context.set_gpu_found_lost_aggregate_pairs_capacity(20 * self._physics_context.get_gpu_found_lost_aggregate_pairs_capacity())
        # self._physics_context.set_gpu_total_aggregate_pairs_capacity(20 * self._physics_context.get_gpu_total_aggregate_pairs_capacity())
        # self._physics_context.set_gpu_heap_capacity(2 * self._physics_context.get_gpu_heap_capacity())
        # self._physics_context.set_gpu_temp_buffer_capacity(20 * self._physics_context.get_gpu_heap_capacity())
        # self._physics_context.set_gpu_max_num_partitions(20 * self._physics_context.get_gpu_temp_buffer_capacity())

        # GPU buffers
        self._gpu_max_rigid_contact_count = self._physics_context.get_gpu_max_rigid_contact_count()
        self._gpu_max_rigid_patch_count = self._physics_context.get_gpu_max_rigid_patch_count()
        self._gpu_found_lost_pairs_capacity = self._physics_context.get_gpu_found_lost_pairs_capacity()
        self._gpu_found_lost_aggregate_pairs_capacity = self._physics_context.get_gpu_found_lost_aggregate_pairs_capacity()
        self._gpu_total_aggregate_pairs_capacity = self._physics_context.get_gpu_total_aggregate_pairs_capacity()
        self._gpu_max_soft_body_contacts = self._physics_context.get_gpu_max_soft_body_contacts()
        self._gpu_max_particle_contacts = self._physics_context.get_gpu_max_particle_contacts()
        self._gpu_heap_capacity = self._physics_context.get_gpu_heap_capacity()
        self._gpu_temp_buffer_capacity = self._physics_context.get_gpu_temp_buffer_capacity()
        # self._gpu_max_num_partitions = physics_context.get_gpu_max_num_partitions() # BROKEN->method does not exist

        big_info2 = "[physics context]:" + "\n" + \
            "gpu_max_rigid_contact_count: " + str(self._gpu_max_rigid_contact_count) + "\n" + \
            "gpu_max_rigid_patch_count: " + str(self._gpu_max_rigid_patch_count) + "\n" + \
            "gpu_found_lost_pairs_capacity: " + str(self._gpu_found_lost_pairs_capacity) + "\n" + \
            "gpu_found_lost_aggregate_pairs_capacity: " + str(self._gpu_found_lost_aggregate_pairs_capacity) + "\n" + \
            "gpu_total_aggregate_pairs_capacity: " + str(self._gpu_total_aggregate_pairs_capacity) + "\n" + \
            "gpu_max_soft_body_contacts: " + str(self._gpu_max_soft_body_contacts) + "\n" + \
            "gpu_max_particle_contacts: " + str(self._gpu_max_particle_contacts) + "\n" + \
            "gpu_heap_capacity: " + str(self._gpu_heap_capacity) + "\n" + \
            "gpu_temp_buffer_capacity: " + str(self._gpu_temp_buffer_capacity) + "\n" + \
            "use_gpu_sim: " + str(self._world.get_physics_context().use_gpu_sim) + "\n" + \
            "use_gpu_pipeline: " + str(self._world.get_physics_context().use_gpu_pipeline) + "\n" + \
            "world device: " + str(self._world.get_physics_context().device) + "\n" + \
            "physics context device: " + str(self._world.get_physics_context().device) + "\n" 
            # "use_fabric: " + str(self._world.get_physics_context().use_fabric) + "\n" + 

        Journal.log(self.__class__.__name__,
            "set_task",
            big_info2,
            LogType.STAT,
            throw_when_excep = True)

        self._scene = self._world.scene
        self._physics_context = self._world.get_physics_context()

        self._stage = get_context().get_stage()

        distantLight = UsdLux.DistantLight.Define(self._stage, Sdf.Path("/World/DistantLight"))
        distantLight.CreateIntensityAttr(500)

        self._configure_scene()

        # if "enable_viewport" in sim_params:
        #     self._render = sim_params["enable_viewport"]

    def _get_baselink_candidate(self, 
            robot_name: str):
        
        stage=get_current_stage()
        all_prims = [prim.GetPath().pathString for prim in stage.Traverse()]
        filtered_prims = [prim for prim in all_prims if f"/{robot_name}/" in prim]

        matching=min(filtered_prims, key=len) if filtered_prims else None

        return matching.split('/')[-1]

    def _configure_scene(self):
            
        # environment 
        self._fix_base = [self._env_opts["is_fixed_base"]] * len(self._robot_names)
        self._self_collide = [self._env_opts["self_collide"]]  * len(self._robot_names)
        self._merge_fixed = [self._env_opts["merge_fixed_jnts"]] * len(self._robot_names)
        
        Journal.log(self.__class__.__name__,
                        "_configure_scene",
                        "cloning environments...",
                        LogType.STAT,
                        throw_when_excep = True)
        
        self._ground_plane_prim_paths=[]
        self._ground_plane=None
        if not self._env_opts["use_flat_ground"]:
            
            if self._env_opts["ground_type"]=="random":
                random_prim_path=self._env_opts["ground_plane_prim_path"]+"_random_unif"
                self._ground_plane_prim_paths.append(random_prim_path)
                self.terrain_utils = RlTerrains(get_current_stage(), prim_path=random_prim_path)
                self._ground_plane=self.terrain_utils.create_random_terrain(terrain_size=self._env_opts["ground_size"], 
                    min_height=-0.05,
                    max_height=0.001,
                    step=0.1,
                    position=np.array([0.0, 0.0,0.0]), 
                    static_friction=self._env_opts["static_friction"], 
                    dynamic_friction=self._env_opts["dynamic_friction"], 
                    restitution=self._env_opts["restitution"])
            else:
                ground_type=self._env_opts["ground_type"]
                Journal.log(self.__class__.__name__,
                    "_configure_scene",
                    f"Terrain type {ground_type} not supported. Will default to flat ground.",
                    LogType.WARN,
                    throw_when_excep = True)
        else:
            defaul_prim_path=self._env_opts["ground_plane_prim_path"]+"_default"
            self._ground_plane_prim_paths.append(defaul_prim_path)
            self._ground_plane=self._scene.add_default_ground_plane(z_position=0, 
                name="terrain", 
                prim_path=defaul_prim_path, 
                static_friction=self._env_opts["static_friction"], 
                dynamic_friction=self._env_opts["dynamic_friction"], 
                restitution=self._env_opts["restitution"])
            self._terrain_collision=None
            
            physics_material=UsdPhysics.MaterialAPI.Apply(self._ground_plane.prim)
            physics_material.CreateDynamicFrictionAttr(self._env_opts["dynamic_friction"])
            physics_material.CreateStaticFrictionAttr(self._env_opts["static_friction"])
            physics_material.CreateRestitutionAttr(self._env_opts["restitution"])
            # self._ground_plane.apply_physics_material(physics_material)

        self._terrain_collision=PhysxSchema.PhysxCollisionAPI.Get(get_current_stage(), self._ground_plane.prim_path)
        self._terrain_props=UsdPhysics.MaterialAPI.Get(get_current_stage(), self._ground_plane.prim_path)

        for i in range(len(self._robot_names)):
            robot_name = self._robot_names[i]
                
            urdf_path = self._robot_urdf_paths[robot_name]
            srdf_path = self._robot_srdf_paths[robot_name]
            fix_base = self._fix_base[i]
            self_collide = self._self_collide[i]
            merge_fixed = self._merge_fixed[i]
            
            self._generate_rob_descriptions(robot_name=robot_name, 
                                    urdf_path=urdf_path,
                                    srdf_path=srdf_path)
            self._import_urdf(robot_name, 
                            fix_base=fix_base, 
                            self_collide=self_collide, 
                            merge_fixed=merge_fixed)
            
            self._cloner.clone(
                source_prim_path=self._env_opts["template_env_ns"],
                prim_paths=self._envs_prim_paths,
                replicate_physics=self._env_opts["replicate_physics"],
                position_offsets=self._env_opts["cloning_offset"]
            ) # we can clone the environment in which all the robos are

            base_link_name=self._env_opts["base_linkname"]
            if self._env_opts["deduce_base_link"]:
                base_link_name=self._get_baselink_candidate(robot_name=robot_name)
        
<<<<<<< HEAD
            Journal.log(self.__class__.__name__,
                        "set_up_scene",
                        "finishing scene setup...",
                        LogType.STAT,
                        throw_when_excep = True)
            for i in range(len(self._robot_names)):
                robot_name = self._robot_names[i]
                self._robots_art_views[robot_name] = Articulation(name = robot_name + "ArtView",
                                                            prim_paths_expr = self._env_opts["envs_ns"] + "/env_.*"+ "/" + robot_name + "/" + base_link_name, 
                                                            reset_xform_properties=False)
                self._robots_articulations[robot_name] = self._scene.add(self._robots_art_views[robot_name])
                # self._robots_geom_prim_views[robot_name] = GeometryPrimView(name = robot_name + "GeomView",
                #                                                 prim_paths_expr = self._env_ns + "/env*"+ "/" + robot_name,
                #                                                 # prepare_contact_sensors = True
                #                                             )
                # self._robots_geom_prim_views[robot_name].apply_collision_apis() # to be able to apply contact sensors
            
            
            self._ground_plane_prim_paths=[]
            if not self._env_opts["use_flat_ground"]:
                if self._env_opts["ground_type"]=="random":
                    random_prim_path=self._env_opts["ground_plane_prim_path"]+"_random_unif"
                    self._ground_plane_prim_paths.append(random_prim_path)
                    self.terrain_utils = RlTerrains(get_current_stage(), prim_path=random_prim_path)
                    self.terrain_utils.create_random_terrain(terrain_size=self._env_opts["ground_size"], 
                        min_height=-0.05,
                        max_height=0.001,
                        step=0.1,
                        position=np.array([0.0, 0.0,0.0]))
                else:
                    ground_type=self._env_opts["ground_type"]
                    Journal.log(self.__class__.__name__,
                        "_configure_scene",
                        f"Terrain type {ground_type} not supported. Will default to flat ground.",
                        LogType.WARN,
                        throw_when_excep = True)
            else:
                defaul_prim_path=self._env_opts["ground_plane_prim_path"]+"_default"
                self._ground_plane_prim_paths.append(defaul_prim_path)
                self._scene.add_default_ground_plane(z_position=0, 
                    name="terrain", 
                    prim_path=defaul_prim_path, 
                    static_friction=0.8, 
                    dynamic_friction=0.8, 
                    restitution=0.0)
            # filter collisions between default ground plane and custom terrains
            # self._cloner.filter_collisions(physicsscene_path = self._physics_context.prim_path,
            #     collision_root_path = "/World/terrain_collisions", 
            #     prim_paths=[self._ground_plane_prim_paths[1]], 
            #     global_paths=[self._ground_plane_prim_paths[0]]
            #     )

            # delete_prim(self._env_opts["ground_plane_prim_path"] + "/SphereLight") # we remove the default spherical light
            
            # set default camera viewport position and target
            self._set_initial_camera_params()
            self.apply_collision_filters(self._physics_context.prim_path, 
                                "/World/collisions")
            
=======
            self._robots_art_views[robot_name] = ArticulationView(name = robot_name + "ArtView",
                                                        prim_paths_expr = self._env_opts["envs_ns"] + "/env_.*"+ "/" + robot_name + "/" + base_link_name, 
                                                        reset_xform_properties=False)
            self._robots_articulations[robot_name] = self._scene.add(self._robots_art_views[robot_name])
            # self._robots_geom_prim_views[robot_name] = GeometryPrimView(name = robot_name + "GeomView",
            #                                                 prim_paths_expr = self._env_ns + "/env*"+ "/" + robot_name,
            #                                                 # prepare_contact_sensors = True
            #                                             )
            # self._robots_geom_prim_views[robot_name].apply_collision_apis() # to be able to apply contact sensors

>>>>>>> ba52137f
            # init contact sensors
            self._init_contact_sensors(robot_name=robot_name) # IMPORTANT: this has to be called
            # after calling the clone() method and initializing articulation views!!

        
        # filter collisions between default ground plane and custom terrains
        # self._cloner.filter_collisions(physicsscene_path = self._physics_context.prim_path,
        #     collision_root_path = "/World/terrain_collisions", 
        #     prim_paths=[self._ground_plane_prim_paths[1]], 
        #     global_paths=[self._ground_plane_prim_paths[0]]
        #     )

        # delete_prim(self._env_opts["ground_plane_prim_path"] + "/SphereLight") # we remove the default spherical light
        
        # set default camera viewport position and target
        self._set_initial_camera_params()
        self.apply_collision_filters(self._physics_context.prim_path, 
                            "/World/collisions")

        self._reset_sim()

        self._fill_robot_info_from_world() 
        # initializes robot state data
        
        # update solver options 
        self._update_art_solver_options() 
        self._get_solver_info() # get again solver option before printing everything
        self._print_envs_info() # debug print

        # for n in range(self._n_init_steps): # run some initialization steps
        #     self._step_sim()

        self._init_robots_state()

        self.scene_setup_completed = True
        
        Journal.log(self.__class__.__name__,
            "set_up_scene",
            "finished scene setup...",
            LogType.STAT,
            throw_when_excep = True)
        
        self._is = _sensor.acquire_imu_sensor_interface()

    def _is_link(self, prim):
        return prim.GetTypeName() == 'Xform' 

    def _is_joint(self, prim):
        return prim.GetTypeName() == 'PhysicsRevoluteJoint'
    
    def _create_collision_group(self, group_path, link_paths):
        """
        Create a collision group under the given group_path that contains the links.
        Args:
            group_path (str): Path to create the collision group.
            link_paths (List[str]): List of link paths to include in this group.
        """
        collision_group = Sdf.PrimSpec(
            self._stage.GetRootLayer().GetPrimAtPath(group_path),
            group_path.split("/")[-1],
            Sdf.SpecifierDef,
            "PhysicsCollisionGroup"
        )
        # Add the links to the collision group
        for link_path in link_paths:
            includes_rel = Sdf.RelationshipSpec(collision_group, "collection:colliders:includes", False)
            includes_rel.targetPathList.Append(link_path)

    def _add_collision_filter(self, group_path, link1, link2):
        """
        Filters collision between two successive links.
        
        Args:
            group_path (str): Path of the collision group.
            link1 (str): Path of the first link.
            link2 (str): Path of the second link.
        """
        # Create a relationship to filter collisions between the two links
        filtered_groups = Sdf.RelationshipSpec(
            self._stage.GetPrimAtPath(group_path),
            "physics:filteredGroups",
            False
        )
        filtered_groups.targetPathList.Append(link1)
        filtered_groups.targetPathList.Append(link2)

    def _render_sim(self, mode="human"):

        if mode == "human":
            self._world.render()
            return None
        elif mode == "rgb_array":
            # check if viewport is enabled -- if not, then complain because we won't get any data
            if not self._render or not self._record:
                exception = f"Cannot render '{mode}' when rendering is not enabled. Please check the provided" + \
                    "arguments to the environment class at initialization."
                Journal.log(self.__class__.__name__,
                    "__init__",
                    exception,
                    LogType.EXCEP,
                    throw_when_excep = True)
            # obtain the rgb data
            rgb_data = self._rgb_annotator.get_data()
            # convert to numpy array
            rgb_data = np.frombuffer(rgb_data, dtype=np.uint8).reshape(*rgb_data.shape)
            # return the rgb data
            return rgb_data[:, :, :3]
        else:    
            return None

    def _create_viewport_render_product(self, resolution=(1280, 720)):
        """Create a render product of the viewport for rendering."""

        try:

            # create render product
            self._render_product = rep.create.render_product("/OmniverseKit_Persp", resolution)
            # create rgb annotator -- used to read data from the render product
            self._rgb_annotator = rep.AnnotatorRegistry.get_annotator("rgb", device="cpu")
            self._rgb_annotator.attach([self._render_product])
            self._record = True
        except Exception as e:
            carb.log_info("omni.replicator.core could not be imported. Skipping creation of render product.")
            carb.log_info(str(e))

    def _close(self):
        if self._simulation_app.is_running():
            self._simulation_app.close()
    
    def _step_world(self): 
        self._world.step(render=False, step_sim=True) 
        if self._render and (self.step_counter%self._env_opts["rendering_freq"]==0):
            self._render_sim() # manually trigger rendering (World.step(render=True) for some reason 
            # will step the simulation for a dt==rendering_dt)

    def _generate_jnt_imp_control(self, robot_name: str):
        
        jnt_imp_controller = OmniJntImpCntrl(articulation=self._robots_articulations[robot_name],
            device=self._device,
            dtype=self._dtype,
            enable_safety=True,
            urdf_path=self._urdf_dump_paths[robot_name],
            config_path=self._jnt_imp_config_paths[robot_name],
            enable_profiling=False,
            debug_checks=self._debug,
            override_art_controller=self._override_low_lev_controller)
        
        return jnt_imp_controller

    def _reset_sim(self):
        self._world.reset(soft=False)
    
    def _reset_state(self,
        robot_name: str,
        env_indxs: torch.Tensor = None,
        randomize: bool = False):

        if env_indxs is not None:
            if self._debug:
                if self._use_gpu:
                    if not env_indxs.device.type == "cuda":
                            error = "Provided env_indxs should be on GPU!"
                            Journal.log(self.__class__.__name__,
                            "_step_jnt_imp_control",
                            error,
                            LogType.EXCEP,
                            True)
                else:
                    if not env_indxs.device.type == "cpu":
                        error = "Provided env_indxs should be on CPU!"
                        Journal.log(self.__class__.__name__,
                            "_step_jnt_imp_control",
                            error,
                            LogType.EXCEP,
                            True)
            if randomize:
                self._randomize_yaw(robot_name=robot_name,env_indxs=env_indxs)

            # root q
            self._robots_art_views[robot_name].set_world_poses(positions = self._root_p_default[robot_name][env_indxs, :],
                                                orientations=self._root_q_default[robot_name][env_indxs, :],
                                                indices = env_indxs)
            # jnts q
            self._robots_art_views[robot_name].set_joint_positions(positions = self._jnts_q_default[robot_name][env_indxs, :],
                                                    indices = env_indxs)
            # root v and omega
            self._robots_art_views[robot_name].set_joint_velocities(velocities = self._jnts_v_default[robot_name][env_indxs, :],
                                                    indices = env_indxs)
            # jnts v
            concatenated_vel = torch.cat((self._root_v_default[robot_name][env_indxs, :], 
                                            self._root_omega_default[robot_name][env_indxs, :]), dim=1)
            self._robots_art_views[robot_name].set_velocities(velocities = concatenated_vel,
                                                    indices = env_indxs)
            # jnts eff
            self._robots_art_views[robot_name].set_joint_efforts(efforts = self._jnts_eff_default[robot_name][env_indxs, :],
                                                    indices = env_indxs)
        else:

            if randomize:
                self._randomize_yaw(robot_name=robot_name,env_indxs=None)

            # root q
            self._robots_art_views[robot_name].set_world_poses(positions = self._root_p_default[robot_name][:, :],
                                                orientations=self._root_q_default[robot_name][:, :],
                                                indices = None)
            # jnts q
            self._robots_art_views[robot_name].set_joint_positions(positions = self._jnts_q_default[robot_name][:, :],
                                                    indices = None)
            # root v and omega
            self._robots_art_views[robot_name].set_joint_velocities(velocities = self._jnts_v_default[robot_name][:, :],
                                                    indices = None)
            # jnts v
            concatenated_vel = torch.cat((self._root_v_default[robot_name][:, :], 
                                            self._root_omega_default[robot_name][:, :]), dim=1)
            self._robots_art_views[robot_name].set_velocities(velocities = concatenated_vel,
                                                    indices = None)
            # jnts eff
            self._robots_art_views[robot_name].set_joint_efforts(efforts = self._jnts_eff_default[robot_name][:, :],
                                                    indices = None)

        # we update the robots state 
        self._read_root_state_from_robot(env_indxs=env_indxs, 
            robot_name=robot_name)
        self._read_jnts_state_from_robot(env_indxs=env_indxs,
            robot_name=robot_name)
        
    def _import_urdf(self, 
        robot_name: str,
        fix_base = False, 
        self_collide = False, 
        merge_fixed = True):
        
        import_config=_urdf.ImportConfig()
        # status,import_config=omni_kit.commands.execute("URDFCreateImportConfig")

        Journal.log(self.__class__.__name__,
            "update_root_offsets",
            "importing robot URDF",
            LogType.STAT,
            throw_when_excep = True)
        _urdf.acquire_urdf_interface()  
        # we overwrite some settings which are bound to be fixed
        import_config.merge_fixed_joints = merge_fixed # makes sim more stable
        # in case of fixed joints with light objects
        import_config.import_inertia_tensor = True
        # import_config.convex_decomp = False
        import_config.fix_base = fix_base
        import_config.self_collision = self_collide
        # import_config.distance_scale = 1
        # import_config.make_default_prim = True
        # import_config.create_physics_scene = True
        # import_config.default_drive_strength = 1047.19751
        # import_config.default_position_drive_damping = 52.35988
        # import_config.default_drive_type = _urdf.UrdfJointTargetType.JOINT_DRIVE_POSITION
        # import URDF
        success, robot_prim_path_default = omni_kit.commands.execute(
            "URDFParseAndImportFile",
            urdf_path=self._urdf_dump_paths[robot_name],
            import_config=import_config, 
            # get_articulation_root=True,
        )

        robot_base_prim_path = self._env_opts["template_env_ns"] + "/" + robot_name
        # moving default prim to base prim path for cloning
        
        move_prim(robot_prim_path_default, # from
                robot_base_prim_path) # to
        
        return success

    def apply_collision_filters(self, 
                                physicscene_path: str, 
                                coll_root_path: str):

        self._cloner.filter_collisions(physicsscene_path = physicscene_path,
                                collision_root_path = coll_root_path, 
                                prim_paths=self._envs_prim_paths, 
                                global_paths=self._ground_plane_prim_paths # can collide with these prims
                                )

    def _read_root_state_from_robot(self,
        robot_name: str,
        env_indxs: torch.Tensor = None):

        self._get_root_state(numerical_diff=self._env_opts["use_diff_vels"],
                env_indxs=env_indxs,
                robot_name=robot_name)
    
    def _read_jnts_state_from_robot(self,
        robot_name: str,
        env_indxs: torch.Tensor = None):
        
        self._get_robots_jnt_state(
            numerical_diff=self._env_opts["use_diff_vels"],
            env_indxs=env_indxs,
            robot_name=robot_name)
             
    def _get_root_state(self, 
        robot_name: str,
        env_indxs: torch.Tensor = None,
        numerical_diff: bool = False,
        base_loc: bool = True):
        
        # reading = self._is.get_sensor_reading("/World/Cube/Imu_Sensor", 
        #     use_latest_data = True)

        dt=self._cluster_dt[robot_name] # getting diff state always at cluster rate

        # measurements from simulator are in world frame 
        if env_indxs is not None:
        
            pose = self._robots_art_views[robot_name].get_world_poses( 
                                            clone = True,
                                            indices=env_indxs) # tuple: (pos, quat)
            
            self._root_p[robot_name][env_indxs, :] = pose[0] 

            going_to_fly=self._root_p[robot_name][env_indxs, 0:2]>self._env_opts["terrain_border"]-0.1
            if going_to_fly.any():
                exception = f"One of the clones of {robot_name} is about to go out of the terrain!!"
                Journal.log(self.__class__.__name__,
                    "_get_root_state",
                    exception,
                    LogType.WARN,
                    throw_when_excep = True)
            self._root_q[robot_name][env_indxs, :] = pose[1] # root orientation
            if not numerical_diff:
                # we get velocities from the simulation. This is not good since 
                # these can actually represent artifacts which do not have physical meaning.
                # It's better to obtain them by differentiation to avoid issues with controllers, etc...
                self._root_v[robot_name][env_indxs, :] = self._robots_art_views[robot_name].get_linear_velocities(
                                            clone = True,
                                            indices=env_indxs) # root lin. velocity               
                self._root_omega[robot_name][env_indxs, :] = self._robots_art_views[robot_name].get_angular_velocities(
                                            clone = True,
                                            indices=env_indxs) # root ang. velocity
                
                # for now obtain root a numerically
                self._root_a[robot_name][env_indxs, :] = (self._root_v[robot_name][env_indxs, :] - \
                                                self._root_v_prev[robot_name][env_indxs, :]) / dt 
                self._root_alpha[robot_name][env_indxs, :] = (self._root_omega[robot_name][env_indxs, :] - \
                                                self._root_omega_prev[robot_name][env_indxs, :]) / dt 
                
                self._root_v_prev[robot_name][env_indxs, :] = self._root_v[robot_name][env_indxs, :] 
                self._root_omega_prev[robot_name][env_indxs, :] = self._root_omega[robot_name][env_indxs, :]
            else:
                # differentiate numerically
                self._root_v[robot_name][env_indxs, :] = (self._root_p[robot_name][env_indxs, :] - \
                                                self._root_p_prev[robot_name][env_indxs, :]) / dt 
                self._root_omega[robot_name][env_indxs, :] = quat_to_omega( 
                                                            self._root_q_prev[robot_name][env_indxs, :], 
                                                            self._root_q[robot_name][env_indxs, :],
                                                            dt)

                self._root_a[robot_name][env_indxs, :] = (self._root_v[robot_name][env_indxs, :] - \
                                                self._root_v_prev[robot_name][env_indxs, :]) / dt 
                self._root_alpha[robot_name][env_indxs, :] = (self._root_omega[robot_name][env_indxs, :] - \
                                                self._root_omega_prev[robot_name][env_indxs, :]) / dt 

                # update "previous" data for numerical differentiation
                self._root_p_prev[robot_name][env_indxs, :] = self._root_p[robot_name][env_indxs, :] 
                self._root_q_prev[robot_name][env_indxs, :] = self._root_q[robot_name][env_indxs, :]
                self._root_v_prev[robot_name][env_indxs, :] = self._root_v[robot_name][env_indxs, :] 
                self._root_omega_prev[robot_name][env_indxs, :] = self._root_omega[robot_name][env_indxs, :]

        else:
            # updating data for all environments
            pose = self._robots_art_views[robot_name].get_world_poses( 
                                            clone = True) # tuple: (pos, quat)
            self._root_p[robot_name][:, :] = pose[0]  
            self._root_q[robot_name][:, :] = pose[1] # root orientation

            going_to_fly=self._root_p[robot_name][:, 0:2]>self._env_opts["terrain_border"]-0.1
            if going_to_fly.any():
                exception = f"One of the clones of {robot_name} is about to go out of the terrain!!"
                Journal.log(self.__class__.__name__,
                    "_get_root_state",
                    exception,
                    LogType.WARN,
                    throw_when_excep = True)
                
            if not numerical_diff:
                # we get velocities from the simulation. This is not good since 
                # these can actually represent artifacts which do not have physical meaning.
                # It's better to obtain them by differentiation to avoid issues with controllers, etc...
                self._root_v[robot_name][:, :] = self._robots_art_views[robot_name].get_linear_velocities(
                                            clone = True) # root lin. velocity 
                self._root_omega[robot_name][:, :] = self._robots_art_views[robot_name].get_angular_velocities(
                                                clone = True) # root ang. velocity
                
                self._root_a[robot_name][:, :] = (self._root_v[robot_name][:, :] - \
                                                self._root_v_prev[robot_name][:, :]) / dt 
                self._root_alpha[robot_name][:, :] = (self._root_omega[robot_name][:, :] - \
                                                self._root_omega_prev[robot_name][:, :]) / dt 
                
                self._root_v_prev[robot_name][:, :] = self._root_v[robot_name][:, :] 
                self._root_omega_prev[robot_name][:, :]  = self._root_omega[robot_name][:, :]
            else: 
                # differentiate numerically
                self._root_v[robot_name][:, :] = (self._root_p[robot_name][:, :] - \
                                                self._root_p_prev[robot_name][:, :]) / dt 
                self._root_omega[robot_name][:, :] = quat_to_omega(self._root_q_prev[robot_name][:, :], 
                                                        self._root_q[robot_name][:, :], 
                                                        dt)

                self._root_a[robot_name][:, :] = (self._root_v[robot_name][:, :] - \
                                                self._root_v_prev[robot_name][:, :]) / dt 
                self._root_alpha[robot_name][:, :] = (self._root_omega[robot_name][:, :] - \
                                                self._root_omega_prev[robot_name][:, :]) / dt 
                
                # update "previous" data for numerical differentiation
                self._root_p_prev[robot_name][:, :] = self._root_p[robot_name][:, :] 
                self._root_q_prev[robot_name][:, :] = self._root_q[robot_name][:, :]
                self._root_v_prev[robot_name][:, :] = self._root_v[robot_name][:, :] 
                self._root_omega_prev[robot_name][:, :]  = self._root_omega[robot_name][:, :]
        
        if base_loc:
            # rotate robot twist in base local
            twist_w=torch.cat((self._root_v[robot_name], 
                self._root_omega[robot_name]), 
                dim=1)
            twist_base_loc=torch.cat((self._root_v_base_loc[robot_name], 
                self._root_omega_base_loc[robot_name]), 
                dim=1)
            world2base_frame(t_w=twist_w,q_b=self._root_q[robot_name],t_out=twist_base_loc)
            self._root_v_base_loc[robot_name]=twist_base_loc[:, 0:3]
            self._root_omega_base_loc[robot_name]=twist_base_loc[:, 3:6]
            
            # rotate robot a in base local
            a_w=torch.cat((self._root_a[robot_name], 
                self._root_alpha[robot_name]), 
                dim=1)
            a_base_loc=torch.cat((self._root_a_base_loc[robot_name], 
                self._root_alpha_base_loc[robot_name]), 
                dim=1)
            world2base_frame(t_w=a_w,q_b=self._root_q[robot_name],t_out=a_base_loc)
            self._root_a_base_loc[robot_name]=a_base_loc[:, 0:3]
            self._root_alpha_base_loc[robot_name]=a_base_loc[:, 3:6]
            
            # rotate gravity in base local
            world2base_frame3D(v_w=self._gravity_normalized[robot_name],q_b=self._root_q[robot_name],
                v_out=self._gravity_normalized_base_loc[robot_name])

    def _get_robots_jnt_state(self, 
        robot_name: str,
        env_indxs: torch.Tensor = None,
        numerical_diff: bool = False):
        
        dt= self.physics_dt() if self._override_low_lev_controller else self._cluster_dt[robot_name]
        
        # measurements from simulator are in world frame 
        if env_indxs is not None:
        
            self._jnts_q[robot_name][env_indxs, :] = self._robots_art_views[robot_name].get_joint_positions(
                                            clone = True,
                                            indices=env_indxs) # joint positions 
            if not numerical_diff:
                self._jnts_v[robot_name][env_indxs, :] = self._robots_art_views[robot_name].get_joint_velocities( 
                                            clone = True,
                                            indices=env_indxs) # joint velocities
            else:
                # differentiate numerically
                self._jnts_v[robot_name][env_indxs, :] = (self._jnts_q[robot_name][env_indxs, :] - \
                                                self._jnts_q_prev[robot_name][env_indxs, :]) / dt
                # update "previous" data for numerical differentiation
                self._jnts_q_prev[robot_name][env_indxs, :] = self._jnts_q[robot_name][env_indxs, :]

            self._jnts_eff[robot_name][env_indxs, :] = self._robots_art_views[robot_name].get_measured_joint_efforts( 
                                            clone = True,
                                            joint_indices=None,
                                            indices=env_indxs) # measured joint efforts (computed by joint force solver)

        else:
            self._jnts_q[robot_name][:, :] = self._robots_art_views[robot_name].get_joint_positions(
                                            clone = True) # joint positions 
            if not numerical_diff:
                self._jnts_v[robot_name][:, :] = self._robots_art_views[robot_name].get_joint_velocities( 
                                                clone = True) # joint velocities
            else: 
                self._jnts_v[robot_name][:, :] = (self._jnts_q[robot_name][:, :] - \
                                                self._jnts_q_prev[robot_name][:, :]) / dt
                
                self._jnts_q_prev[robot_name][:, :] = self._jnts_q[robot_name][:, :]
            
            self._jnts_eff[robot_name][env_indxs, :] = self._robots_art_views[robot_name].get_measured_joint_efforts( 
                                            clone = True) # measured joint efforts (computed by joint force solver)

    def _get_contact_f(self, 
        robot_name: str, 
        contact_link: str,
        env_indxs: torch.Tensor) -> torch.Tensor:
        
        if self.omni_contact_sensors[robot_name] is not None:
            return self.omni_contact_sensors[robot_name].get(dt=self.physics_dt(),
                            contact_link=contact_link,
                            env_indxs=env_indxs,
                            clone=False)
    
    def _set_jnts_homing(self, robot_name: str):
        self._robots_art_views[robot_name].set_joints_default_state(positions=self._homing, 
            velocities = torch.zeros((self._homing.shape[0], self._homing.shape[1]), \
                                dtype=self._dtype, device=self._device), 
            efforts = torch.zeros((self._homing.shape[0], self._homing.shape[1]), \
                                dtype=self._dtype, device=self._device))
                
    def _set_root_to_defconfig(self, robot_name: str):
        self._robots_art_views[robot_name].set_default_state(positions=self._root_p_default[robot_name], 
            orientations=self._root_q_default[robot_name])
        
    def _get_solver_info(self):
        for i in range(0, len(self._robot_names)):
            robot_name = self._robot_names[i]
            self._solver_position_iteration_counts[robot_name] = self._robots_art_views[robot_name].get_solver_position_iteration_counts()
            self._solver_velocity_iteration_counts[robot_name] = self._robots_art_views[robot_name].get_solver_velocity_iteration_counts()
            self._solver_stabilization_threshs[robot_name] = self._robots_art_views[robot_name].get_stabilization_thresholds()
    
    def _update_art_solver_options(self):
        
        # sets new solver iteration options for specifc articulations
        self._get_solver_info() # gets current solver info for the articulations of the 
        # environments, so that dictionaries are filled properly
        
        for i in range(0, len(self._robot_names)):
            robot_name = self._robot_names[i]
            # increase by a factor
            self._solver_position_iteration_counts[robot_name] = torch.full((self._num_envs,), self._solver_position_iteration_count)
            self._solver_velocity_iteration_counts[robot_name] = torch.full((self._num_envs,), self._solver_velocity_iteration_count)
            self._solver_stabilization_threshs[robot_name] = torch.full((self._num_envs,), self._solver_stabilization_thresh)
            self._robots_art_views[robot_name].set_solver_position_iteration_counts(self._solver_position_iteration_counts[robot_name])
            self._robots_art_views[robot_name].set_solver_velocity_iteration_counts(self._solver_velocity_iteration_counts[robot_name])
            self._robots_art_views[robot_name].set_stabilization_thresholds(self._solver_stabilization_threshs[robot_name])
            self._get_solver_info() # gets again solver info for articulation, so that it's possible to debug if
            # the operation was successful

    def _print_envs_info(self):

        ground_info = f"[Ground info]" + "\n" + \
            "static friction coeff.: " + str(self._terrain_props.CreateStaticFrictionAttr().Get()) + "\n" + \
            "dynamics friction coeff.: " + str(self._terrain_props.GetDynamicFrictionAttr().Get()) + "\n" + \
            "restitution coeff.: " + str(self._terrain_props.CreateRestitutionAttr().Get()) + "\n"
        
        Journal.log(self.__class__.__name__,
            "_print_envs_info",
            ground_info,
            LogType.STAT,
            throw_when_excep = True)
        
        for i in range(0, len(self._robot_names)):
            robot_name = self._robot_names[i]
            task_info = f"[{robot_name}]" + "\n" + \
                "bodies: " + str(self._robots_art_views[robot_name].body_names) + "\n" + \
                "n. prims: " + str(self._robots_art_views[robot_name].count) + "\n" + \
                "prims names: " + str(self._robots_art_views[robot_name].prim_paths) + "\n" + \
                "n. bodies: " + str(self._robots_art_views[robot_name].num_bodies) + "\n" + \
                "n. dofs: " + str(self._robots_art_views[robot_name].num_dof) + "\n" + \
                "dof names: " + str(self._robots_art_views[robot_name].dof_names) + "\n" + \
                "solver_position_iteration_counts: " + str(self._solver_position_iteration_counts[robot_name]) + "\n" + \
                "solver_velocity_iteration_counts: " + str(self._solver_velocity_iteration_counts[robot_name]) + "\n" + \
                "stabiliz. thresholds: " + str(self._solver_stabilization_threshs[robot_name])
            # print("dof limits: " + str(self._robots_art_views[robot_name].get_dof_limits()))
            # print("effort modes: " + str(self._robots_art_views[robot_name].get_effort_modes()))
            # print("dof gains: " + str(self._robots_art_views[robot_name].get_gains()))
            # print("dof max efforts: " + str(self._robots_art_views[robot_name].get_max_efforts()))
            # print("dof gains: " + str(self._robots_art_views[robot_name].get_gains()))
            # print("physics handle valid: " + str(self._robots_art_views[robot_name].is_physics_handle_valid())
            Journal.log(self.__class__.__name__,
                "_print_envs_info",
                task_info,
                LogType.STAT,
                throw_when_excep = True)
    
    def _fill_robot_info_from_world(self):
        for i in range(0, len(self._robot_names)):
            robot_name = self._robot_names[i]
            self._robot_bodynames[robot_name] = self._robots_art_views[robot_name].body_names
            self._robot_n_links[robot_name] = self._robots_art_views[robot_name].num_bodies
            self._robot_n_dofs[robot_name] = self._robots_art_views[robot_name].num_dof
            self._robot_dof_names[robot_name] = self._robots_art_views[robot_name].dof_names
    
    def _set_initial_camera_params(self, 
                                camera_position=[10, 10, 3], 
                                camera_target=[0, 0, 0]):
        set_camera_view(eye=camera_position, 
                        target=camera_target, 
                        camera_prim_path="/OmniverseKit_Persp")
    
    def _init_contact_sensors(self, robot_name: str):
        self.omni_contact_sensors[robot_name]=None
        sensor_radii={}
        contact_offsets={}
        self._contact_names[robot_name]=self._env_opts["contact_prims"]
        for contact_prim in self._env_opts["contact_prims"]:
            sensor_radii[contact_prim]=self._env_opts["sensor_radii"]
            contact_offsets[contact_prim]=np.array([0.0, 0.0, 0.0])
        if not (len(self._env_opts["contact_prims"])==0):
            self.omni_contact_sensors[robot_name]=OmniContactSensors(
                name=robot_name, 
                n_envs=self._num_envs, 
                contact_prims=self._env_opts["contact_prims"], 
                contact_offsets=contact_offsets, 
                sensor_radii=sensor_radii, 
                device=self._device, 
                dtype=self._dtype,
                enable_debug=self._debug)
            self.omni_contact_sensors[robot_name].create_contact_sensors(
                self._world,
                envs_namespace=self._env_opts["envs_ns"])            
    
    def _init_robots_state(self):

        self._calc_robot_distrib()

        for i in range(0, len(self._robot_names)):

            robot_name = self._robot_names[i]
            pose = self._robots_art_views[robot_name].get_world_poses( 
                clone = True) # tuple: (pos, quat)

            # root p (measured, previous, default)
            self._root_p[robot_name] = pose[0]  
            self._root_p_prev[robot_name] = torch.clone(pose[0])
            # print(self._root_p_default[robot_name].device)
            self._root_p_default[robot_name] = torch.clone(pose[0]) + self._distr_offset[robot_name]
            # root q (measured, previous, default)
            self._root_q[robot_name] = pose[1] # root orientation
            self._root_q_prev[robot_name] = torch.clone(pose[1])
            self._root_q_default[robot_name] = torch.clone(pose[1])
            # jnt q (measured, previous, default)
            self._jnts_q[robot_name] = self._robots_art_views[robot_name].get_joint_positions(
                                            clone = True) # joint positions 
            self._jnts_q_prev[robot_name] = self._robots_art_views[robot_name].get_joint_positions(
                                            clone = True) 
            self._jnts_q_default[robot_name] = torch.full((self._jnts_q[robot_name].shape[0], 
                                                           self._jnts_q[robot_name].shape[1]), 
                                                            0.0, 
                                                            dtype=self._dtype, 
                                                            device=self._device)
            
            # root v (measured, default)
            self._root_v[robot_name] = self._robots_art_views[robot_name].get_linear_velocities(
                                            clone = True) # root lin. velocityù
            self._root_v_base_loc[robot_name] = torch.full_like(self._root_v[robot_name], fill_value=0.0)
            self._root_v_prev[robot_name] = torch.full_like(self._root_v[robot_name], fill_value=0.0)
            self._root_v_default[robot_name] = torch.full_like(self._root_v[robot_name], fill_value=0.0)
            # root omega (measured, default)
            self._root_omega[robot_name] = self._robots_art_views[robot_name].get_angular_velocities(
                                            clone = True) # root ang. velocity
            self._root_omega_prev[robot_name] = torch.full_like(self._root_omega[robot_name], fill_value=0.0)

            self._root_omega_base_loc[robot_name] = torch.full_like(self._root_omega[robot_name], fill_value=0.0)
            self._root_omega_default[robot_name] = torch.full((self._root_omega[robot_name].shape[0], self._root_omega[robot_name].shape[1]), 
                                                        0.0, 
                                                        dtype=self._dtype, 
                                                        device=self._device)
            # root a (measured,)
            self._root_a[robot_name] = torch.full_like(self._root_v[robot_name], fill_value=0.0)
            self._root_a_base_loc[robot_name] = torch.full_like(self._root_a[robot_name], fill_value=0.0)
            self._root_alpha[robot_name] = torch.full_like(self._root_v[robot_name], fill_value=0.0)
            self._root_alpha_base_loc[robot_name] = torch.full_like(self._root_alpha[robot_name], fill_value=0.0)

            # joints v (measured, default)
            self._jnts_v[robot_name] = self._robots_art_views[robot_name].get_joint_velocities( 
                                            clone = True) # joint velocities
            self._jnts_v_default[robot_name] = torch.full((self._jnts_v[robot_name].shape[0], self._jnts_v[robot_name].shape[1]), 
                                                        0.0, 
                                                        dtype=self._dtype, 
                                                        device=self._device)
            
            # joints efforts (measured, default)
            self._jnts_eff[robot_name] = torch.full((self._jnts_v[robot_name].shape[0], self._jnts_v[robot_name].shape[1]), 
                                                0.0, 
                                                dtype=self._dtype, 
                                                device=self._device)
            self._jnts_eff_default[robot_name] = torch.full((self._jnts_v[robot_name].shape[0], self._jnts_v[robot_name].shape[1]), 
                                                    0.0, 
                                                    dtype=self._dtype, 
                                                    device=self._device)
            self._root_pos_offsets[robot_name] = torch.zeros((self._num_envs, 3), 
                                device=self._device) # reference position offses
            
            self._root_q_offsets[robot_name] = torch.zeros((self._num_envs, 4), 
                                device=self._device)
            self._root_q_offsets[robot_name][:, 0] = 1.0 # init to valid identity quaternion

            self._update_root_offsets(robot_name)

    def current_tstep(self):
        self._world.current_time_step_index
    
    def current_time(self):
        return self._world.current_time
    
    def physics_dt(self):
        return self._world.get_physics_dt()
    
    def rendering_dt(self):
        return self._env_opts["rendering_dt"]
    
    def set_physics_dt(self, physics_dt:float):
        self._world.set_simulation_dt(physics_dt=physics_dt,rendering_dt=None)
    
    def set_rendering_dt(self, rendering_dt:float):
        self._world.set_simulation_dt(physics_dt=None,rendering_dt=rendering_dt)
    
    def _robot_jnt_names(self, robot_name: str):
        return self._robots_art_views[robot_name].dof_names<|MERGE_RESOLUTION|>--- conflicted
+++ resolved
@@ -534,68 +534,7 @@
             if self._env_opts["deduce_base_link"]:
                 base_link_name=self._get_baselink_candidate(robot_name=robot_name)
         
-<<<<<<< HEAD
-            Journal.log(self.__class__.__name__,
-                        "set_up_scene",
-                        "finishing scene setup...",
-                        LogType.STAT,
-                        throw_when_excep = True)
-            for i in range(len(self._robot_names)):
-                robot_name = self._robot_names[i]
-                self._robots_art_views[robot_name] = Articulation(name = robot_name + "ArtView",
-                                                            prim_paths_expr = self._env_opts["envs_ns"] + "/env_.*"+ "/" + robot_name + "/" + base_link_name, 
-                                                            reset_xform_properties=False)
-                self._robots_articulations[robot_name] = self._scene.add(self._robots_art_views[robot_name])
-                # self._robots_geom_prim_views[robot_name] = GeometryPrimView(name = robot_name + "GeomView",
-                #                                                 prim_paths_expr = self._env_ns + "/env*"+ "/" + robot_name,
-                #                                                 # prepare_contact_sensors = True
-                #                                             )
-                # self._robots_geom_prim_views[robot_name].apply_collision_apis() # to be able to apply contact sensors
-            
-            
-            self._ground_plane_prim_paths=[]
-            if not self._env_opts["use_flat_ground"]:
-                if self._env_opts["ground_type"]=="random":
-                    random_prim_path=self._env_opts["ground_plane_prim_path"]+"_random_unif"
-                    self._ground_plane_prim_paths.append(random_prim_path)
-                    self.terrain_utils = RlTerrains(get_current_stage(), prim_path=random_prim_path)
-                    self.terrain_utils.create_random_terrain(terrain_size=self._env_opts["ground_size"], 
-                        min_height=-0.05,
-                        max_height=0.001,
-                        step=0.1,
-                        position=np.array([0.0, 0.0,0.0]))
-                else:
-                    ground_type=self._env_opts["ground_type"]
-                    Journal.log(self.__class__.__name__,
-                        "_configure_scene",
-                        f"Terrain type {ground_type} not supported. Will default to flat ground.",
-                        LogType.WARN,
-                        throw_when_excep = True)
-            else:
-                defaul_prim_path=self._env_opts["ground_plane_prim_path"]+"_default"
-                self._ground_plane_prim_paths.append(defaul_prim_path)
-                self._scene.add_default_ground_plane(z_position=0, 
-                    name="terrain", 
-                    prim_path=defaul_prim_path, 
-                    static_friction=0.8, 
-                    dynamic_friction=0.8, 
-                    restitution=0.0)
-            # filter collisions between default ground plane and custom terrains
-            # self._cloner.filter_collisions(physicsscene_path = self._physics_context.prim_path,
-            #     collision_root_path = "/World/terrain_collisions", 
-            #     prim_paths=[self._ground_plane_prim_paths[1]], 
-            #     global_paths=[self._ground_plane_prim_paths[0]]
-            #     )
-
-            # delete_prim(self._env_opts["ground_plane_prim_path"] + "/SphereLight") # we remove the default spherical light
-            
-            # set default camera viewport position and target
-            self._set_initial_camera_params()
-            self.apply_collision_filters(self._physics_context.prim_path, 
-                                "/World/collisions")
-            
-=======
-            self._robots_art_views[robot_name] = ArticulationView(name = robot_name + "ArtView",
+            self._robots_art_views[robot_name] = Articulation(name = robot_name + "ArtView",
                                                         prim_paths_expr = self._env_opts["envs_ns"] + "/env_.*"+ "/" + robot_name + "/" + base_link_name, 
                                                         reset_xform_properties=False)
             self._robots_articulations[robot_name] = self._scene.add(self._robots_art_views[robot_name])
@@ -605,7 +544,6 @@
             #                                             )
             # self._robots_geom_prim_views[robot_name].apply_collision_apis() # to be able to apply contact sensors
 
->>>>>>> ba52137f
             # init contact sensors
             self._init_contact_sensors(robot_name=robot_name) # IMPORTANT: this has to be called
             # after calling the clone() method and initializing articulation views!!
